--- conflicted
+++ resolved
@@ -49,7 +49,6 @@
 
 
 class DesignParameterSurvey(object):
-<<<<<<< HEAD
     def __init__(self, coronagraph_class, parameter_sets, survey_dir, input_files_dir):
         self.coronagraph_class = coronagraph_class
 
@@ -304,223 +303,6 @@
         for coronagraph in self.coronagraphs:
             coronagraph.run_analysis(overwrite, run_slow)
 
-=======
-	def __init__(self, coronagraph_class, parameter_sets, survey_dir, input_files_dir):
-		self.coronagraph_class = coronagraph_class
-
-		# Set up directories
-		survey_dir = os.path.abspath(survey_dir)
-		self.file_organization = {'survey_dir': survey_dir}
-		self.file_organization['solution_dir'] = os.path.join(survey_dir, 'solutions')
-		self.file_organization['analysis_dir'] = os.path.join(survey_dir, 'analysis')
-		self.file_organization['drivers_dir'] = os.path.join(survey_dir, 'drivers')
-		self.file_organization['log_dir'] = os.path.join(survey_dir, 'logs')
-		self.file_organization['input_files_dir'] = os.path.abspath(input_files_dir)
-
-		# Make sure all directories exist
-		for key in self.file_organization:
-			if not os.path.exists(self.file_organization[key]):
-				os.makedirs(self.file_organization[key])
-
-		self.varied_parameters = []
-		self.varied_parameters_indices = []
-
-		self.default_parameters = coronagraph_class._default_parameters.copy()
-
-		# Find all fixed and varied parameters
-		for category in parameter_sets:
-			if category not in coronagraph_class._default_parameters:
-				warnings.warn('Unrecognized parameter category "{0}". All parameters in this category will be ignored.'.format(category))
-				continue
-
-			for key in parameter_sets[category]:
-				if key not in coronagraph_class._default_parameters[category]:
-					warnings.warn('Unrecognized parameter name "{0}" in category "{1}". This parameter will be ignored.'.format(key, category))
-					continue
-
-				if is_iterable(parameter_sets[category][key]):
-					# It is a varied parameter
-					self.varied_parameters.append(parameter_sets[category][key])
-					self.varied_parameters_indices.append((category, key))
-				else:
-					# It is a fixed parameter
-					self.default_parameters[category][key] = parameter_sets[category][key]
-
-		# Make list of fixed parameters
-		self.fixed_parameters_indices = {}
-		for category in self.default_parameters:
-			for key in self.default_parameters[category]:
-				if (category, key) not in self.varied_parameters_indices:
-					if category in self.fixed_parameters_indices:
-						self.fixed_parameters_indices[category].append(key)
-					else:
-						self.fixed_parameters_indices[category] = [key]
-
-		# Create coronagraph objects with correct parameters
-		self.coronagraphs = []
-		self.parameter_sets = []
-		num_parameter_sets = 1
-		for p in self.varied_parameters:
-			num_parameter_sets *= len(p)
-		format_string = '{:' + str(len(str(num_parameter_sets))) + 'd}'
-
-		params = list(itertools.product(*self.varied_parameters))
-		if num_parameter_sets == 1:
-			params = [{}]
-
-		print(params)
-
-		for i, combo in enumerate(params):
-			# Create parameter set for this coronagraph
-			new_parameter_set = copy.deepcopy(self.default_parameters)
-			for value, (category, key) in zip(combo, self.varied_parameters_indices):
-				print(category, key, value)
-				new_parameter_set[category][key] = value
-
-			# Create unique id
-			identifier = format_string.format(i)
-
-			# Create coronagraph
-			self.coronagraphs.append(coronagraph_class(identifier, new_parameter_set, self.file_organization))
-			self.parameter_sets.append(new_parameter_set)
-
-	def union(self, b):
-		pass
-
-	def describe(self):
-		print('This survey has {:d} design parameter combinations.'.format(len(self.parameter_sets)))
-		print('{:d} parameter are varied:'.format(len(self.varied_parameters)))
-		for values, (category, key) in zip(self.varied_parameters, self.varied_parameters_indices):
-			print('   {:s} - {:s}: {:s}'.format(category, key, str(values)))
-		print('')
-		print('File organization:')
-		pprint.pprint(self.file_organization)
-		print('')
-		print('All input files exist? {}'.format(self.check_input_files()))
-		print('All drivers exist? {}'.format(self.check_drivers()))
-		print('All solutions exist? {}'.format(self.check_solutions()))
-
-	def check_input_files(self):
-		num_incomplete = 0
-
-		for cor in self.coronagraphs:
-			if not cor.check_input_files():
-				num_incomplete += 1
-
-		return num_incomplete == 0
-
-	def check_drivers(self):
-		num_incomplete = 0
-
-		for cor in self.coronagraphs:
-			if not cor.check_driver():
-				num_incomplete += 1
-
-		return num_incomplete == 0
-
-	def check_solutions(self):
-		num_incomplete = 0
-
-		for cor in self.coronagraphs:
-			if not cor.check_solution():
-				num_incomplete += 1
-
-		return num_incomplete == 0
-
-	def write_drivers(self, overwrite=False):
-		for cor in self.coronagraphs:
-			cor.write_driver(overwrite)
-
-	def write_serial_bash_script(self, overwrite=False):
-		fname = os.path.join(self.file_organization['drivers_dir'], 'run.sh')
-
-		if os.path.exists(fname) and not overwrite:
-			print('Serial bash script already exists and is not overwritten.')
-			return
-
-		with open(fname, 'w') as f:
-			for coronagraph in self.coronagraphs:
-				f.write(coronagraph.get_driver_command() + '\n')
-
-	def run_optimizations(self, force_rerun=False):
-		for cor in self.coronagraphs:
-			cor.run_optimization(force_rerun)
-
-		return self.check_solutions()
-
-	def write_spreadsheet(self, overwrite=False):
-		fname_tail = "{1:s}_{2:s}.csv".format(getpass.getuser(), datetime.datetime.now().strftime("%Y-%m-%d"))
-		fname = os.path.join(self.file_organization['survey_dir'], fname_tail)
-
-		with open(fname, 'wb') as survey_spreadsheet:
-			survey = csv.writer(survey_spreadsheet)
-
-			# Write header
-			survey.writerow(["Created by {:s} on {:s} at {:s}".format(getpass.getuser(), socket.gethostname(), datetime.datetime.now().strftime("%Y-%m-%d %H:%M"))])
-			survey.writerow([])
-			survey.writerow(['File organization:'])
-			survey.writerow(['Survey Directory', self.file_organization['survey_dir']])
-			survey.writerow(['Solution Directory', self.file_organization['solution_dir']])
-			survey.writerow(['Analysis Directory', self.file_organization['analysis_dir']])
-			survey.writerow(['Drivers Directory', self.file_organization['drivers_dir']])
-			survey.writerow(['Log Directory', self.file_organization['log_dir']])
-			survey.writerow(['Input Files Directory', self.file_organization['iput_files_dir']])
-			survey.writerow([])
-
-			# Write fixed parameters
-			survey.writerow(['Fixed design parameters:'])
-			for category in self.fixed_parameters_indices:
-				survey.writerow([category.upper()])
-				for key in self.fixed_parameters_indices[category]:
-					survey.writerow([key.lower(), str(self.default_parameters[category][key])])
-			survey.writerow([])
-
-			# Write varied parameters
-			survey.writerow(['Varied design parameters ({:d} total combinations):'.format(len(self.varied_parameters_indices))])
-			for category, key in self.varied_parameters_indices:
-				survey.writerow([category.upper(), key.lower(), str(self.varied_parameters[category][key])])
-			survey.writerow([])
-
-			# Get keys for metrics to write out
-			keys = set()
-			for coronagraph in self.coronagraphs:
-				keys.update(coronagraph.metrics.keys())
-
-			# The keys to be written to the spreadsheet cannot be arrays.
-			for coronagraph in self.coronagraphs:
-				for key in keys:
-					if key in coronagraph.metrics:
-						if not np.isscalar(coronagraph.metrics[key]):
-							keys.discard(key)
-			keys = sorted(list(keys))
-
-			# Write individual optimizations
-			survey.write('Individual optimizations:')
-			survey.writerow([category.upper() for category, key in self.varied_parameters])
-			header = [key.lower() for category, key in self.varied_parameters]
-			header += ['input files?', 'Driver?', 'Solution?']
-			header += keys
-			survey.writerow(header)
-
-			for coronagraph in self.coronagraphs:
-				coro_row = [self.parameter_sets[category][key] for (category, key) in self.varied_parameters]
-				coro_row.append('Y' if coronagraph.check_input_files() else 'N')
-				coro_row.append('Y' if coronagraph.check_driver() else 'N')
-				coro_row.append('Y' if coronagraph.check_solution() else 'N')
-				for key in keys:
-					if key in coronagraph.metrics:
-						coro_row.append(str(coronagraph.metrics[key]))
-					else:
-						coro_row.append('')
-				survey.writerow(coro_row)
-
-		os.chmod(fname, 644)
-
-	def run_analyses(self, overwrite=False, run_slow=True):
-		for coronagraph in self.coronagraphs:
-			coronagraph.run_analysis(overwrite, run_slow)
->>>>>>> 5db551fb
-
 class Coronagraph(object):
     def __init__(self, identifier, parameters, file_organization, analysis_module=None):
         self._identifier = identifier
